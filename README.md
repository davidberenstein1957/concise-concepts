# Concise Concepts
<<<<<<< HEAD
When wanting to apply NER to concise concepts, it is really easy to come up with examples, but pretty difficult to train an entire pipeline. Concise Concepts uses few-shot NER based on word embedding similarity to get you going with easy!
=======
When wanting to apply NER to concise concepts, it is really easy to come up with examples, but it takes some time to train an entire pipeline. Concise Concepts uses word similarity based on few-shots to get you going with easy!
>>>>>>> dd7fb5c4

# Install
``` pip install classy-classification```

# Quickstart
```
import spacy
import concise_concepts

data = {
    "fruit": ["apple", "pear", "orange"],
    "vegetable": ["broccoli", "spinach", "tomato"],
    "meat": ["chicken", "beef", "pork", "fish", "lamb"]
}

text = """
    Heat the oil in a large pan and add the Onion, celery and carrots. 
    Then, cook over a medium–low heat for 10 minutes, or until softened. 
    Add the courgette, garlic, red peppers and oregano and cook for 2–3 minutes.
    Later, add some oranges and chickens. """

nlp = spacy.load(\"en_core_web_lg\")
nlp.add_pipe("concise_concepts", config={"data": data})
doc = nlp(text)

print([(ent.text, ent.label_) for ent in doc.ents])
# Output:
#
# [(\"Onion\", \"VEGETABLE\"), (\"Celery\", \"VEGETABLE\"), (\"carrots\", \"VEGETABLE\"), 
#  (\"garlic\", \"VEGETABLE\"), (\"red peppers\", \"VEGETABLE\"), (\"oranges\", \"FRUIT\"), 
#  (\"chickens\", \"MEAT\")]

## use specific number of words to expand over
```
data = {
    "fruit": ["apple", "pear", "orange"],
    "vegetable": ["broccoli", "spinach", "tomato"],
    "meat": ["chicken", "beef", "pork", "fish", "lamb"]
}

topn = [50, 50, 150]

assert len(topn) == len(data)

nlp.add_pipe("concise_concepts", config={"data": data, "topn": topn})
```

<|MERGE_RESOLUTION|>--- conflicted
+++ resolved
@@ -1,9 +1,5 @@
 # Concise Concepts
-<<<<<<< HEAD
-When wanting to apply NER to concise concepts, it is really easy to come up with examples, but pretty difficult to train an entire pipeline. Concise Concepts uses few-shot NER based on word embedding similarity to get you going with easy!
-=======
 When wanting to apply NER to concise concepts, it is really easy to come up with examples, but it takes some time to train an entire pipeline. Concise Concepts uses word similarity based on few-shots to get you going with easy!
->>>>>>> dd7fb5c4
 
 # Install
 ``` pip install classy-classification```
