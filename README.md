--- conflicted
+++ resolved
@@ -35,11 +35,7 @@
 
 displacy.render(doc, style="ent", options=options)
 ```
-<<<<<<< HEAD
 ![example](./img/example.png)
-=======
-
->>>>>>> dbac6b8f
 ## use specific number of words to expand over
 
 ```python
